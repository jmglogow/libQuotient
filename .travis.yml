language: cpp

addons:
  apt:
    sources:
    - ubuntu-toolchain-r-test
    - sourceline: 'ppa:beineri/opt-qt563-trusty'
    packages:
    - g++-5
    - qt56base

matrix:
  include:
  - os: linux
    compiler: gcc
    env: [ ENV_EVAL="CC=gcc-5 && CXX=g++-5" ]
  - os: linux
    compiler: clang
  - os: osx
    env: [ ENV_EVAL="brew update && brew install qt5 && PATH=/usr/local/opt/qt/bin" ]

before_install:
<<<<<<< HEAD
- if [ "$TRAVIS_OS_NAME" = "osx" ]; then brew update; brew install qt5; export PATH="$PATH:/usr/local/opt/qt/bin"; fi
=======
- eval "${ENV_EVAL}"
>>>>>>> 2c440249
- if [ "$TRAVIS_OS_NAME" = "linux" ]; then . /opt/qt56/bin/qt56-env.sh; fi

install:
- git clone https://github.com/QMatrixClient/matrix-doc.git
- git clone --recursive https://github.com/KitsuneRal/gtad.git
- pushd gtad
- cmake -DCMAKE_PREFIX_PATH=${CMAKE_PREFIX_PATH} .
- cmake --build .
- popd

before_script:
- mkdir build && cd build
- cmake -DMATRIX_DOC_PATH="matrix-doc" -DGTAD_PATH="gtad/gtad" -DCMAKE_PREFIX_PATH=${CMAKE_PREFIX_PATH} ..
- cmake --build . --target update-api

script:
- cmake --build . --target all
- cd ..
- qmake qmc-example.pro "QMAKE_CC = $CC" "QMAKE_CXX = $CXX" && make all

notifications:
  webhooks:
    urls:
    - "https://scalar.vector.im/api/neb/services/hooks/dHJhdmlzLWNpLyU0MGtpdHN1bmUlM0FtYXRyaXgub3JnLyUyMVBDelV0eHRPalV5U3hTZWxvZiUzQW1hdHJpeC5vcmc"
    on_success: change  # always|never|change
    on_failure: always
    on_start: never<|MERGE_RESOLUTION|>--- conflicted
+++ resolved
@@ -20,11 +20,7 @@
     env: [ ENV_EVAL="brew update && brew install qt5 && PATH=/usr/local/opt/qt/bin" ]
 
 before_install:
-<<<<<<< HEAD
-- if [ "$TRAVIS_OS_NAME" = "osx" ]; then brew update; brew install qt5; export PATH="$PATH:/usr/local/opt/qt/bin"; fi
-=======
 - eval "${ENV_EVAL}"
->>>>>>> 2c440249
 - if [ "$TRAVIS_OS_NAME" = "linux" ]; then . /opt/qt56/bin/qt56-env.sh; fi
 
 install:
