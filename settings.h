/******************************************************************************
 * Copyright (C) 2016 Kitsune Ral <kitsune-ral@users.sf.net>
 *
 * This library is free software; you can redistribute it and/or
 * modify it under the terms of the GNU Lesser General Public
 * License as published by the Free Software Foundation; either
 * version 2.1 of the License, or (at your option) any later version.
 *
 * This library is distributed in the hope that it will be useful,
 * but WITHOUT ANY WARRANTY; without even the implied warranty of
 * MERCHANTABILITY or FITNESS FOR A PARTICULAR PURPOSE.  See the GNU
 * Lesser General Public License for more details.
 *
 * You should have received a copy of the GNU Lesser General Public
 * License along with this library; if not, write to the Free Software
 * Foundation, Inc., 51 Franklin Street, Fifth Floor, Boston, MA  02110-1301  USA
 */

#pragma once

#include <QtCore/QSettings>
#include <QtCore/QVector>
#include <QtCore/QUrl>

class QVariant;

namespace QMatrixClient
{
    class Settings: public QSettings
    {
            Q_OBJECT
        public:
            /**
             * Use this function before creating any Settings objects in order
             * to setup a read-only location where configuration has previously
             * been stored. This will provide an additional fallback in case of
             * renaming the organisation/application.
             */
            static void setLegacyNames(const QString& organizationName,
                                       const QString& applicationName = {});

#if defined(_MSC_VER) && _MSC_VER < 1900
            // VS 2013 (and probably older) aren't friends with 'using' statements
            // that involve private constructors
            explicit Settings(QObject* parent = 0) : QSettings(parent) { }
#else
            using QSettings::QSettings;
#endif

            Q_INVOKABLE void setValue(const QString &key,
                                      const QVariant &value);
            Q_INVOKABLE QVariant value(const QString &key,
                                       const QVariant &defaultValue = {}) const;
            Q_INVOKABLE bool contains(const QString& key) const;
            Q_INVOKABLE QStringList childGroups() const;

        private:
            static QString legacyOrganizationName;
            static QString legacyApplicationName;

        protected:
            const QSettings legacySettings { legacyOrganizationName,
                                             legacyApplicationName };
    };

    class SettingsGroup: public Settings
    {
        public:
            template <typename... ArgTs>
            explicit SettingsGroup(const QString& path, ArgTs... qsettingsArgs)
                : Settings(qsettingsArgs...)
                , groupPath(path)
            { }

            Q_INVOKABLE bool contains(const QString& key) const;
            Q_INVOKABLE QVariant value(const QString &key,
                                       const QVariant &defaultValue = {}) const;
            Q_INVOKABLE QString group() const;
            Q_INVOKABLE QStringList childGroups() const;
            Q_INVOKABLE void setValue(const QString &key,
                                      const QVariant &value);

            Q_INVOKABLE void remove(const QString& key);

        private:
            QString groupPath;
    };

    class AccountSettings: public SettingsGroup
    {
            Q_OBJECT
<<<<<<< HEAD
            Q_PROPERTY(QString userId READ userId)
=======
            Q_PROPERTY(QString userId READ userId CONSTANT)
>>>>>>> 8f762a24
            Q_PROPERTY(QString deviceId READ deviceId WRITE setDeviceId)
            Q_PROPERTY(QString deviceName READ deviceName WRITE setDeviceName)
            Q_PROPERTY(QUrl homeserver READ homeserver WRITE setHomeserver)
            Q_PROPERTY(bool keepLoggedIn READ keepLoggedIn WRITE setKeepLoggedIn)
            Q_PROPERTY(QString accessToken READ accessToken WRITE setAccessToken)
        public:
            template <typename... ArgTs>
            explicit AccountSettings(const QString& accountId, ArgTs... qsettingsArgs)
                : SettingsGroup("Accounts/" + accountId, qsettingsArgs...)
            { }

            QString userId() const;

            QString deviceId() const;
            void setDeviceId(const QString& deviceId);

            QString deviceName() const;
            void setDeviceName(const QString& deviceName);

            QUrl homeserver() const;
            void setHomeserver(const QUrl& url);

            bool keepLoggedIn() const;
            void setKeepLoggedIn(bool newSetting);

            QString accessToken() const;
            void setAccessToken(const QString& accessToken);
            Q_INVOKABLE void clearAccessToken();
    };
}  // namespace QMatrixClient
<|MERGE_RESOLUTION|>--- conflicted
+++ resolved
@@ -1,126 +1,122 @@
-/******************************************************************************
- * Copyright (C) 2016 Kitsune Ral <kitsune-ral@users.sf.net>
- *
- * This library is free software; you can redistribute it and/or
- * modify it under the terms of the GNU Lesser General Public
- * License as published by the Free Software Foundation; either
- * version 2.1 of the License, or (at your option) any later version.
- *
- * This library is distributed in the hope that it will be useful,
- * but WITHOUT ANY WARRANTY; without even the implied warranty of
- * MERCHANTABILITY or FITNESS FOR A PARTICULAR PURPOSE.  See the GNU
- * Lesser General Public License for more details.
- *
- * You should have received a copy of the GNU Lesser General Public
- * License along with this library; if not, write to the Free Software
- * Foundation, Inc., 51 Franklin Street, Fifth Floor, Boston, MA  02110-1301  USA
- */
-
-#pragma once
-
-#include <QtCore/QSettings>
-#include <QtCore/QVector>
-#include <QtCore/QUrl>
-
-class QVariant;
-
-namespace QMatrixClient
-{
-    class Settings: public QSettings
-    {
-            Q_OBJECT
-        public:
-            /**
-             * Use this function before creating any Settings objects in order
-             * to setup a read-only location where configuration has previously
-             * been stored. This will provide an additional fallback in case of
-             * renaming the organisation/application.
-             */
-            static void setLegacyNames(const QString& organizationName,
-                                       const QString& applicationName = {});
-
-#if defined(_MSC_VER) && _MSC_VER < 1900
-            // VS 2013 (and probably older) aren't friends with 'using' statements
-            // that involve private constructors
-            explicit Settings(QObject* parent = 0) : QSettings(parent) { }
-#else
-            using QSettings::QSettings;
-#endif
-
-            Q_INVOKABLE void setValue(const QString &key,
-                                      const QVariant &value);
-            Q_INVOKABLE QVariant value(const QString &key,
-                                       const QVariant &defaultValue = {}) const;
-            Q_INVOKABLE bool contains(const QString& key) const;
-            Q_INVOKABLE QStringList childGroups() const;
-
-        private:
-            static QString legacyOrganizationName;
-            static QString legacyApplicationName;
-
-        protected:
-            const QSettings legacySettings { legacyOrganizationName,
-                                             legacyApplicationName };
-    };
-
-    class SettingsGroup: public Settings
-    {
-        public:
-            template <typename... ArgTs>
-            explicit SettingsGroup(const QString& path, ArgTs... qsettingsArgs)
-                : Settings(qsettingsArgs...)
-                , groupPath(path)
-            { }
-
-            Q_INVOKABLE bool contains(const QString& key) const;
-            Q_INVOKABLE QVariant value(const QString &key,
-                                       const QVariant &defaultValue = {}) const;
-            Q_INVOKABLE QString group() const;
-            Q_INVOKABLE QStringList childGroups() const;
-            Q_INVOKABLE void setValue(const QString &key,
-                                      const QVariant &value);
-
-            Q_INVOKABLE void remove(const QString& key);
-
-        private:
-            QString groupPath;
-    };
-
-    class AccountSettings: public SettingsGroup
-    {
-            Q_OBJECT
-<<<<<<< HEAD
-            Q_PROPERTY(QString userId READ userId)
-=======
-            Q_PROPERTY(QString userId READ userId CONSTANT)
->>>>>>> 8f762a24
-            Q_PROPERTY(QString deviceId READ deviceId WRITE setDeviceId)
-            Q_PROPERTY(QString deviceName READ deviceName WRITE setDeviceName)
-            Q_PROPERTY(QUrl homeserver READ homeserver WRITE setHomeserver)
-            Q_PROPERTY(bool keepLoggedIn READ keepLoggedIn WRITE setKeepLoggedIn)
-            Q_PROPERTY(QString accessToken READ accessToken WRITE setAccessToken)
-        public:
-            template <typename... ArgTs>
-            explicit AccountSettings(const QString& accountId, ArgTs... qsettingsArgs)
-                : SettingsGroup("Accounts/" + accountId, qsettingsArgs...)
-            { }
-
-            QString userId() const;
-
-            QString deviceId() const;
-            void setDeviceId(const QString& deviceId);
-
-            QString deviceName() const;
-            void setDeviceName(const QString& deviceName);
-
-            QUrl homeserver() const;
-            void setHomeserver(const QUrl& url);
-
-            bool keepLoggedIn() const;
-            void setKeepLoggedIn(bool newSetting);
-
-            QString accessToken() const;
-            void setAccessToken(const QString& accessToken);
-            Q_INVOKABLE void clearAccessToken();
-    };
-}  // namespace QMatrixClient
+/******************************************************************************
+ * Copyright (C) 2016 Kitsune Ral <kitsune-ral@users.sf.net>
+ *
+ * This library is free software; you can redistribute it and/or
+ * modify it under the terms of the GNU Lesser General Public
+ * License as published by the Free Software Foundation; either
+ * version 2.1 of the License, or (at your option) any later version.
+ *
+ * This library is distributed in the hope that it will be useful,
+ * but WITHOUT ANY WARRANTY; without even the implied warranty of
+ * MERCHANTABILITY or FITNESS FOR A PARTICULAR PURPOSE.  See the GNU
+ * Lesser General Public License for more details.
+ *
+ * You should have received a copy of the GNU Lesser General Public
+ * License along with this library; if not, write to the Free Software
+ * Foundation, Inc., 51 Franklin Street, Fifth Floor, Boston, MA  02110-1301  USA
+ */
+
+#pragma once
+
+#include <QtCore/QSettings>
+#include <QtCore/QVector>
+#include <QtCore/QUrl>
+
+class QVariant;
+
+namespace QMatrixClient
+{
+    class Settings: public QSettings
+    {
+            Q_OBJECT
+        public:
+            /**
+             * Use this function before creating any Settings objects in order
+             * to setup a read-only location where configuration has previously
+             * been stored. This will provide an additional fallback in case of
+             * renaming the organisation/application.
+             */
+            static void setLegacyNames(const QString& organizationName,
+                                       const QString& applicationName = {});
+
+#if defined(_MSC_VER) && _MSC_VER < 1900
+            // VS 2013 (and probably older) aren't friends with 'using' statements
+            // that involve private constructors
+            explicit Settings(QObject* parent = 0) : QSettings(parent) { }
+#else
+            using QSettings::QSettings;
+#endif
+
+            Q_INVOKABLE void setValue(const QString &key,
+                                      const QVariant &value);
+            Q_INVOKABLE QVariant value(const QString &key,
+                                       const QVariant &defaultValue = {}) const;
+            Q_INVOKABLE bool contains(const QString& key) const;
+            Q_INVOKABLE QStringList childGroups() const;
+
+        private:
+            static QString legacyOrganizationName;
+            static QString legacyApplicationName;
+
+        protected:
+            const QSettings legacySettings { legacyOrganizationName,
+                                             legacyApplicationName };
+    };
+
+    class SettingsGroup: public Settings
+    {
+        public:
+            template <typename... ArgTs>
+            explicit SettingsGroup(const QString& path, ArgTs... qsettingsArgs)
+                : Settings(qsettingsArgs...)
+                , groupPath(path)
+            { }
+
+            Q_INVOKABLE bool contains(const QString& key) const;
+            Q_INVOKABLE QVariant value(const QString &key,
+                                       const QVariant &defaultValue = {}) const;
+            Q_INVOKABLE QString group() const;
+            Q_INVOKABLE QStringList childGroups() const;
+            Q_INVOKABLE void setValue(const QString &key,
+                                      const QVariant &value);
+
+            Q_INVOKABLE void remove(const QString& key);
+
+        private:
+            QString groupPath;
+    };
+
+    class AccountSettings: public SettingsGroup
+    {
+            Q_OBJECT
+            Q_PROPERTY(QString userId READ userId CONSTANT)
+            Q_PROPERTY(QString deviceId READ deviceId WRITE setDeviceId)
+            Q_PROPERTY(QString deviceName READ deviceName WRITE setDeviceName)
+            Q_PROPERTY(QUrl homeserver READ homeserver WRITE setHomeserver)
+            Q_PROPERTY(bool keepLoggedIn READ keepLoggedIn WRITE setKeepLoggedIn)
+            Q_PROPERTY(QString accessToken READ accessToken WRITE setAccessToken)
+        public:
+            template <typename... ArgTs>
+            explicit AccountSettings(const QString& accountId, ArgTs... qsettingsArgs)
+                : SettingsGroup("Accounts/" + accountId, qsettingsArgs...)
+            { }
+
+            QString userId() const;
+
+            QString deviceId() const;
+            void setDeviceId(const QString& deviceId);
+
+            QString deviceName() const;
+            void setDeviceName(const QString& deviceName);
+
+            QUrl homeserver() const;
+            void setHomeserver(const QUrl& url);
+
+            bool keepLoggedIn() const;
+            void setKeepLoggedIn(bool newSetting);
+
+            QString accessToken() const;
+            void setAccessToken(const QString& accessToken);
+            Q_INVOKABLE void clearAccessToken();
+    };
+}  // namespace QMatrixClient