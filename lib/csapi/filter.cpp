--- conflicted
+++ resolved
@@ -14,7 +14,7 @@
 
 class DefineFilterJob::Private
 {
-    public:
+public:
     QString filterId;
 };
 
@@ -22,8 +22,8 @@
 
 DefineFilterJob::DefineFilterJob(const QString& userId, const Filter& filter)
     : BaseJob(HttpVerb::Post, DefineFilterJobName,
-              basePath % "/user/" % userId % "/filter"),
-      d(new Private)
+              basePath % "/user/" % userId % "/filter")
+    , d(new Private)
 {
     setRequestData(Data(toJson(filter)));
 }
@@ -36,39 +36,34 @@
 {
     auto json = data.object();
     if (!json.contains("filter_id"_ls))
-<<<<<<< HEAD
-        return { JsonParseError,
+        return { IncorrectResponse,
                  "The key 'filter_id' not found in the response" };
-=======
-        return { IncorrectResponse,
-            "The key 'filter_id' not found in the response" };
->>>>>>> 93f0c8fe
     fromJson(json.value("filter_id"_ls), d->filterId);
+
     return Success;
 }
 
 class GetFilterJob::Private
 {
-    public:
+public:
     Filter data;
 };
 
 QUrl GetFilterJob::makeRequestUrl(QUrl baseUrl, const QString& userId,
                                   const QString& filterId)
 {
-    return BaseJob::makeRequestUrl(std::move(baseUrl),
-                                   basePath % "/user/" % userId % "/filter/"
-                                           % filterId);
+    return BaseJob::makeRequestUrl(std::move(baseUrl), basePath % "/user/"
+                                                           % userId % "/filter/"
+                                                           % filterId);
 }
 
 static const auto GetFilterJobName = QStringLiteral("GetFilterJob");
 
 GetFilterJob::GetFilterJob(const QString& userId, const QString& filterId)
     : BaseJob(HttpVerb::Get, GetFilterJobName,
-              basePath % "/user/" % userId % "/filter/" % filterId),
-      d(new Private)
-{
-}
+              basePath % "/user/" % userId % "/filter/" % filterId)
+    , d(new Private)
+{}
 
 GetFilterJob::~GetFilterJob() = default;
 
