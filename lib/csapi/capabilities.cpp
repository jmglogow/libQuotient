--- conflicted
+++ resolved
@@ -12,43 +12,48 @@
 
 static const auto basePath = QStringLiteral("/_matrix/client/r0");
 
-namespace QMatrixClient {
-    // Converters
+// Converters
+namespace QMatrixClient
+{
 
-    template <>
-    struct JsonObjectConverter<GetCapabilitiesJob::ChangePasswordCapability> {
-        static void
-        fillFrom(const QJsonObject& jo,
-                 GetCapabilitiesJob::ChangePasswordCapability& result)
-        {
-            fromJson(jo.value("enabled"_ls), result.enabled);
-        }
-    };
+template <>
+struct JsonObjectConverter<GetCapabilitiesJob::ChangePasswordCapability>
+{
+    static void fillFrom(const QJsonObject& jo,
+                         GetCapabilitiesJob::ChangePasswordCapability& result)
+    {
+        fromJson(jo.value("enabled"_ls), result.enabled);
+    }
+};
 
-    template <>
-    struct JsonObjectConverter<GetCapabilitiesJob::RoomVersionsCapability> {
-        static void fillFrom(const QJsonObject& jo,
-                             GetCapabilitiesJob::RoomVersionsCapability& result)
-        {
-            fromJson(jo.value("default"_ls), result.defaultVersion);
-            fromJson(jo.value("available"_ls), result.available);
-        }
-    };
+template <>
+struct JsonObjectConverter<GetCapabilitiesJob::RoomVersionsCapability>
+{
+    static void fillFrom(const QJsonObject& jo,
+                         GetCapabilitiesJob::RoomVersionsCapability& result)
+    {
+        fromJson(jo.value("default"_ls), result.defaultVersion);
+        fromJson(jo.value("available"_ls), result.available);
+    }
+};
 
-    template <> struct JsonObjectConverter<GetCapabilitiesJob::Capabilities> {
-        static void fillFrom(QJsonObject jo,
-                             GetCapabilitiesJob::Capabilities& result)
-        {
-            fromJson(jo.take("m.change_password"_ls), result.changePassword);
-            fromJson(jo.take("m.room_versions"_ls), result.roomVersions);
-            fromJson(jo, result.additionalProperties);
-        }
-    };
+template <>
+struct JsonObjectConverter<GetCapabilitiesJob::Capabilities>
+{
+    static void fillFrom(QJsonObject jo,
+                         GetCapabilitiesJob::Capabilities& result)
+    {
+        fromJson(jo.take("m.change_password"_ls), result.changePassword);
+        fromJson(jo.take("m.room_versions"_ls), result.roomVersions);
+        fromJson(jo, result.additionalProperties);
+    }
+};
+
 } // namespace QMatrixClient
 
 class GetCapabilitiesJob::Private
 {
-    public:
+public:
     Capabilities capabilities;
 };
 
@@ -61,11 +66,9 @@
 static const auto GetCapabilitiesJobName = QStringLiteral("GetCapabilitiesJob");
 
 GetCapabilitiesJob::GetCapabilitiesJob()
-    : BaseJob(HttpVerb::Get, GetCapabilitiesJobName,
-              basePath % "/capabilities"),
-      d(new Private)
-{
-}
+    : BaseJob(HttpVerb::Get, GetCapabilitiesJobName, basePath % "/capabilities")
+    , d(new Private)
+{}
 
 GetCapabilitiesJob::~GetCapabilitiesJob() = default;
 
@@ -78,13 +81,9 @@
 {
     auto json = data.object();
     if (!json.contains("capabilities"_ls))
-<<<<<<< HEAD
-        return { JsonParseError,
+        return { IncorrectResponse,
                  "The key 'capabilities' not found in the response" };
-=======
-        return { IncorrectResponse,
-            "The key 'capabilities' not found in the response" };
->>>>>>> 93f0c8fe
     fromJson(json.value("capabilities"_ls), d->capabilities);
+
     return Success;
 }