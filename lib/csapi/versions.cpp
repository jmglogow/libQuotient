/******************************************************************************
 * THIS FILE IS GENERATED - ANY EDITS WILL BE OVERWRITTEN
 */

#include "versions.h"

#include "converters.h"

#include <QtCore/QStringBuilder>

using namespace QMatrixClient;

static const auto basePath = QStringLiteral("/_matrix/client");

class GetVersionsJob::Private
{
    public:
    QStringList versions;
    QHash<QString, bool> unstableFeatures;
};

QUrl GetVersionsJob::makeRequestUrl(QUrl baseUrl)
{
    return BaseJob::makeRequestUrl(std::move(baseUrl), basePath % "/versions");
}

static const auto GetVersionsJobName = QStringLiteral("GetVersionsJob");

GetVersionsJob::GetVersionsJob()
    : BaseJob(HttpVerb::Get, GetVersionsJobName, basePath % "/versions", false),
      d(new Private)
{
}

GetVersionsJob::~GetVersionsJob() = default;

const QStringList& GetVersionsJob::versions() const { return d->versions; }

const QHash<QString, bool>& GetVersionsJob::unstableFeatures() const
{
    return d->unstableFeatures;
}

BaseJob::Status GetVersionsJob::parseJson(const QJsonDocument& data)
{
    auto json = data.object();
    if (!json.contains("versions"_ls))
<<<<<<< HEAD
        return { JsonParseError,
                 "The key 'versions' not found in the response" };
=======
        return { IncorrectResponse,
            "The key 'versions' not found in the response" };
>>>>>>> 93f0c8fe
    fromJson(json.value("versions"_ls), d->versions);
    fromJson(json.value("unstable_features"_ls), d->unstableFeatures);
    return Success;
}<|MERGE_RESOLUTION|>--- conflicted
+++ resolved
@@ -14,7 +14,7 @@
 
 class GetVersionsJob::Private
 {
-    public:
+public:
     QStringList versions;
     QHash<QString, bool> unstableFeatures;
 };
@@ -27,10 +27,9 @@
 static const auto GetVersionsJobName = QStringLiteral("GetVersionsJob");
 
 GetVersionsJob::GetVersionsJob()
-    : BaseJob(HttpVerb::Get, GetVersionsJobName, basePath % "/versions", false),
-      d(new Private)
-{
-}
+    : BaseJob(HttpVerb::Get, GetVersionsJobName, basePath % "/versions", false)
+    , d(new Private)
+{}
 
 GetVersionsJob::~GetVersionsJob() = default;
 
@@ -45,14 +44,10 @@
 {
     auto json = data.object();
     if (!json.contains("versions"_ls))
-<<<<<<< HEAD
-        return { JsonParseError,
+        return { IncorrectResponse,
                  "The key 'versions' not found in the response" };
-=======
-        return { IncorrectResponse,
-            "The key 'versions' not found in the response" };
->>>>>>> 93f0c8fe
     fromJson(json.value("versions"_ls), d->versions);
     fromJson(json.value("unstable_features"_ls), d->unstableFeatures);
+
     return Success;
 }