--- conflicted
+++ resolved
@@ -18,10 +18,6 @@
 
 #pragma once
 
-<<<<<<< HEAD
-#include "converters.h"
-=======
->>>>>>> 651478c1
 #include "stateevent.h"
 
 namespace QMatrixClient
@@ -57,7 +53,6 @@
     };
 } // namespace EventContent
 
-<<<<<<< HEAD
 #define DEFINE_SIMPLE_STATE_EVENT(_Name, _TypeId, _ValueType, _ContentKey)     \
     class _Name : public StateEvent<EventContent::SimpleContent<_ValueType>>   \
     {                                                                          \
@@ -69,7 +64,7 @@
         {}                                                                     \
         template <typename T>                                                  \
         explicit _Name(T&& value)                                              \
-            : StateEvent(typeId(), matrixTypeId(),                             \
+            : StateEvent(typeId(), matrixTypeId(), QString(),                  \
                          QStringLiteral(#_ContentKey), std::forward<T>(value)) \
         {}                                                                     \
         explicit _Name(QJsonObject obj)                                        \
@@ -83,64 +78,27 @@
 
 DEFINE_SIMPLE_STATE_EVENT(RoomNameEvent, "m.room.name", QString, name)
 DEFINE_EVENTTYPE_ALIAS(RoomName, RoomNameEvent)
-DEFINE_SIMPLE_STATE_EVENT(RoomAliasesEvent, "m.room.aliases", QStringList,
-                          aliases)
-DEFINE_EVENTTYPE_ALIAS(RoomAliases, RoomAliasesEvent)
 DEFINE_SIMPLE_STATE_EVENT(RoomCanonicalAliasEvent, "m.room.canonical_alias",
                           QString, alias)
 DEFINE_EVENTTYPE_ALIAS(RoomCanonicalAlias, RoomCanonicalAliasEvent)
 DEFINE_SIMPLE_STATE_EVENT(RoomTopicEvent, "m.room.topic", QString, topic)
 DEFINE_EVENTTYPE_ALIAS(RoomTopic, RoomTopicEvent)
-DEFINE_SIMPLE_STATE_EVENT(EncryptionEvent, "m.room.encryption", QString,
-                          algorithm)
 DEFINE_EVENTTYPE_ALIAS(RoomEncryption, EncryptionEvent)
-=======
-#define DEFINE_SIMPLE_STATE_EVENT(_Name, _TypeId, _ValueType, _ContentKey) \
-    class _Name : public StateEvent<EventContent::SimpleContent<_ValueType>> \
-    { \
-        public: \
-            using value_type = content_type::value_type; \
-            DEFINE_EVENT_TYPEID(_TypeId, _Name) \
-            explicit _Name() : _Name(value_type()) { } \
-            template <typename T> \
-            explicit _Name(T&& value) \
-                : StateEvent(typeId(), matrixTypeId(), QString(), \
-                             QStringLiteral(#_ContentKey), \
-                             std::forward<T>(value)) \
-            { } \
-            explicit _Name(QJsonObject obj) \
-                : StateEvent(typeId(), std::move(obj), \
-                             QStringLiteral(#_ContentKey)) \
-            { } \
-            auto _ContentKey() const { return content().value; } \
-    }; \
-    REGISTER_EVENT_TYPE(_Name) \
-    // End of macro
 
-    DEFINE_SIMPLE_STATE_EVENT(RoomNameEvent, "m.room.name", QString, name)
-    DEFINE_EVENTTYPE_ALIAS(RoomName, RoomNameEvent)
-    DEFINE_SIMPLE_STATE_EVENT(RoomCanonicalAliasEvent, "m.room.canonical_alias",
-                              QString, alias)
-    DEFINE_EVENTTYPE_ALIAS(RoomCanonicalAlias, RoomCanonicalAliasEvent)
-    DEFINE_SIMPLE_STATE_EVENT(RoomTopicEvent, "m.room.topic", QString, topic)
-    DEFINE_EVENTTYPE_ALIAS(RoomTopic, RoomTopicEvent)
-    DEFINE_EVENTTYPE_ALIAS(RoomEncryption, EncryptionEvent)
-
-    class RoomAliasesEvent
-        : public StateEvent<EventContent::SimpleContent<QStringList>>
-    {
-    public:
-        DEFINE_EVENT_TYPEID("m.room.aliases", RoomAliasesEvent)
-        explicit RoomAliasesEvent(const QJsonObject& obj)
-            : StateEvent(typeId(), obj, QStringLiteral("aliases"))
-        { }
-        RoomAliasesEvent(const QString& server, const QStringList& aliases)
-            : StateEvent(typeId(), matrixTypeId(), server,
-                         QStringLiteral("aliases"), aliases)
-        { }
-        QString server() const { return stateKey(); }
-        QStringList aliases() const { return content().value; }
-    };
-    REGISTER_EVENT_TYPE(RoomAliasesEvent)
->>>>>>> 651478c1
+class RoomAliasesEvent
+    : public StateEvent<EventContent::SimpleContent<QStringList>>
+{
+public:
+    DEFINE_EVENT_TYPEID("m.room.aliases", RoomAliasesEvent)
+    explicit RoomAliasesEvent(const QJsonObject& obj)
+        : StateEvent(typeId(), obj, QStringLiteral("aliases"))
+    {}
+    RoomAliasesEvent(const QString& server, const QStringList& aliases)
+        : StateEvent(typeId(), matrixTypeId(), server,
+                     QStringLiteral("aliases"), aliases)
+    {}
+    QString server() const { return stateKey(); }
+    QStringList aliases() const { return content().value; }
+};
+REGISTER_EVENT_TYPE(RoomAliasesEvent)
 } // namespace QMatrixClient