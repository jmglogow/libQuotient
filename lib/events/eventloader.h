--- conflicted
+++ resolved
@@ -20,31 +20,10 @@
 
 #include "stateevent.h"
 
-<<<<<<< HEAD
 namespace QMatrixClient
 {
 namespace _impl
 {
-=======
-namespace QMatrixClient {
-    namespace _impl {
-        template <typename BaseEventT>
-        static inline auto loadEvent(const QJsonObject& json,
-                                     const QString& matrixType)
-        {
-            if (auto e = EventFactory<BaseEventT>::make(json, matrixType))
-                return e;
-            return makeEvent<BaseEventT>(unknownEventTypeId(), json);
-        }
-    }
-
-    /*! Create an event with proper type from a JSON object
-     *
-     * Use this factory template to detect the type from the JSON object
-     * contents (the detected event type should derive from the template
-     * parameter type) and create an event object of that type.
-     */
->>>>>>> 651478c1
     template <typename BaseEventT>
     static inline auto loadEvent(const QJsonObject& json,
                                  const QString& matrixType)
@@ -55,8 +34,8 @@
     }
 } // namespace _impl
 
-<<<<<<< HEAD
-/** Create an event with proper type from a JSON object
+/*! Create an event with proper type from a JSON object
+ *
  * Use this factory template to detect the type from the JSON object
  * contents (the detected event type should derive from the template
  * parameter type) and create an event object of that type.
@@ -67,7 +46,8 @@
     return _impl::loadEvent<BaseEventT>(fullJson, fullJson[TypeKeyL].toString());
 }
 
-/** Create an event from a type string and content JSON
+/*! Create an event from a type string and content JSON
+ *
  * Use this factory template to resolve the C++ type from the Matrix
  * type string in \p matrixType and create an event of that type that has
  * its content part set to \p content.
@@ -80,44 +60,28 @@
                                         matrixType);
 }
 
+/*! Create a state event from a type string, content JSON and state key
+ *
+ * Use this factory to resolve the C++ type from the Matrix type string
+ * in \p matrixType and create a state event of that type with content part
+ * set to \p content and state key set to \p stateKey (empty by default).
+ */
+inline StateEventPtr loadStateEvent(const QString& matrixType,
+                                    const QJsonObject& content,
+                                    const QString& stateKey = {})
+{
+    return _impl::loadEvent<StateEventBase>(
+        basicStateEventJson(matrixType, content, stateKey), matrixType);
+}
+
 template <typename EventT>
 struct JsonConverter<event_ptr_tt<EventT>>
 {
     static auto load(const QJsonValue& jv)
-=======
-    /*! Create an event from a type string and content JSON
-     *
-     * Use this factory template to resolve the C++ type from the Matrix
-     * type string in \p matrixType and create an event of that type that has
-     * its content part set to \p content.
-     */
-    template <typename BaseEventT>
-    inline event_ptr_tt<BaseEventT> loadEvent(const QString& matrixType,
-                                              const QJsonObject& content)
->>>>>>> 651478c1
     {
         return loadEvent<EventT>(jv.toObject());
     }
-<<<<<<< HEAD
     static auto load(const QJsonDocument& jd)
-=======
-
-    /*! Create a state event from a type string, content JSON and state key
-     *
-     * Use this factory to resolve the C++ type from the Matrix type string
-     * in \p matrixType and create a state event of that type with content part
-     * set to \p content and state key set to \p stateKey (empty by default).
-     */
-    inline StateEventPtr loadStateEvent(const QString& matrixType,
-                                        const QJsonObject& content,
-                                        const QString& stateKey = {})
-    {
-        return _impl::loadEvent<StateEventBase>(
-            basicStateEventJson(matrixType, content, stateKey), matrixType);
-    }
-
-    template <typename EventT> struct JsonConverter<event_ptr_tt<EventT>>
->>>>>>> 651478c1
     {
         return loadEvent<EventT>(jd.object());
     }
