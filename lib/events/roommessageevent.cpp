--- conflicted
+++ resolved
@@ -49,14 +49,9 @@
 template <>
 TypedBase* make<TextContent>(const QJsonObject& json)
 {
-<<<<<<< HEAD
-    return json.contains(FormattedBodyKey) || json.contains(RelatesToKey)
+    return json.contains(FormattedBodyKeyL) || json.contains(RelatesToKeyL)
                ? new TextContent(json)
                : nullptr;
-=======
-    return json.contains(FormattedBodyKeyL) || json.contains(RelatesToKeyL)
-            ? new TextContent(json) : nullptr;
->>>>>>> 5b236dfe
 }
 
 struct MsgTypeDesc
@@ -66,10 +61,9 @@
     TypedBase* (*maker)(const QJsonObject&);
 };
 
-<<<<<<< HEAD
 const std::vector<MsgTypeDesc> msgTypes = {
     { TextTypeKey, MsgType::Text, make<TextContent> },
-    { QStringLiteral("m.emote"), MsgType::Emote, make<TextContent> },
+    { EmoteTypeKey, MsgType::Emote, make<TextContent> },
     { NoticeTypeKey, MsgType::Notice, make<TextContent> },
     { QStringLiteral("m.image"), MsgType::Image, make<ImageContent> },
     { QStringLiteral("m.file"), MsgType::File, make<FileContent> },
@@ -77,18 +71,6 @@
     { QStringLiteral("m.video"), MsgType::Video, make<VideoContent> },
     { QStringLiteral("m.audio"), MsgType::Audio, make<AudioContent> }
 };
-=======
-const std::vector<MsgTypeDesc> msgTypes =
-    { { TextTypeKey, MsgType::Text, make<TextContent> }
-    , { EmoteTypeKey, MsgType::Emote, make<TextContent> }
-    , { NoticeTypeKey, MsgType::Notice, make<TextContent> }
-    , { QStringLiteral("m.image"), MsgType::Image, make<ImageContent> }
-    , { QStringLiteral("m.file"), MsgType::File, make<FileContent> }
-    , { QStringLiteral("m.location"), MsgType::Location, make<LocationContent> }
-    , { QStringLiteral("m.video"), MsgType::Video, make<VideoContent> }
-    , { QStringLiteral("m.audio"), MsgType::Audio, make<AudioContent> }
-    };
->>>>>>> 5b236dfe
 
 QString msgTypeToJson(MsgType enumType)
 {
@@ -119,13 +101,6 @@
                                                   TypedBase* content)
 {
     auto json = content ? content->toJson() : QJsonObject();
-<<<<<<< HEAD
-    if (jsonMsgType != TextTypeKey && jsonMsgType != NoticeTypeKey
-        && json.contains(RelatesToKey)) {
-        json.remove(RelatesToKey);
-        qCWarning(EVENTS) << RelatesToKey << "cannot be used in" << jsonMsgType
-                          << "messages; the relation has been stripped off";
-=======
     if (json.contains(RelatesToKeyL)) {
         if (jsonMsgType != TextTypeKey && jsonMsgType != NoticeTypeKey
             && jsonMsgType != EmoteTypeKey) {
@@ -145,7 +120,6 @@
                 json[BodyKeyL] = "* " + plainBody;
             }
         }
->>>>>>> 5b236dfe
     }
     json.insert(QStringLiteral("msgtype"), jsonMsgType);
     json.insert(QStringLiteral("body"), plainBody);
@@ -206,14 +180,8 @@
     if (isRedacted())
         return;
     const QJsonObject content = contentJson();
-<<<<<<< HEAD
-    if (content.contains(MsgTypeKey) && content.contains(BodyKey)) {
-        auto msgtype = content[MsgTypeKey].toString();
-=======
-    if ( content.contains(MsgTypeKeyL) && content.contains(BodyKeyL) )
-    {
+    if (content.contains(MsgTypeKeyL) && content.contains(BodyKeyL)) {
         auto msgtype = content[MsgTypeKeyL].toString();
->>>>>>> 5b236dfe
         bool msgTypeFound = false;
         for (const auto& mt : msgTypes)
             if (mt.matrixType == msgtype) {
@@ -278,7 +246,8 @@
 
     const auto& rel = static_cast<const TextContent*>(content())->relatesTo;
     return !rel.omitted() && rel->type == RelatesTo::ReplacementTypeId()
-               ? rel->eventId : QString();
+               ? rel->eventId
+               : QString();
 }
 
 QString rawMsgTypeForMimeType(const QMimeType& mimeType)
@@ -329,7 +298,7 @@
     return RelatesTo { jo.value("rel_type"_ls).toString(),
                        jo.value(EventIdKeyL).toString() };
 }
-}
+} // namespace QMatrixClient
 
 TextContent::TextContent(const QJsonObject& json)
     : relatesTo(fromJson<Omittable<RelatesTo>>(json[RelatesToKeyL]))
@@ -340,15 +309,11 @@
 
     const auto actualJson =
         relatesTo.omitted() || relatesTo->type != RelatesTo::ReplacementTypeId()
-        ? json : json.value("m.new_content"_ls).toObject();
+            ? json
+            : json.value("m.new_content"_ls).toObject();
     // Special-casing the custom matrix.org's (actually, Riot's) way
     // of sending HTML messages.
-<<<<<<< HEAD
-    if (json["format"_ls].toString() == HtmlContentTypeId) {
-=======
-    if (actualJson["format"_ls].toString() == HtmlContentTypeId)
-    {
->>>>>>> 5b236dfe
+    if (actualJson["format"_ls].toString() == HtmlContentTypeId) {
         mimeType = HtmlMimeType;
         body = actualJson[FormattedBodyKeyL].toString();
     } else {
@@ -357,13 +322,6 @@
         mimeType = PlainTextMimeType;
         body = actualJson[BodyKeyL].toString();
     }
-<<<<<<< HEAD
-    const auto replyJson =
-        json[RelatesToKey].toObject().value(RelatesTo::ReplyTypeId()).toObject();
-    if (!replyJson.isEmpty())
-        relatesTo = replyTo(fromJson<QString>(replyJson[EventIdKeyL]));
-=======
->>>>>>> 5b236dfe
 }
 
 void TextContent::fillJson(QJsonObject* json) const
@@ -372,22 +330,13 @@
     static const auto FormattedBodyKey = QStringLiteral("formatted_body");
 
     Q_ASSERT(json);
-<<<<<<< HEAD
     if (mimeType.inherits("text/html")) {
-        json->insert(QStringLiteral("format"), HtmlContentTypeId);
-        json->insert(QStringLiteral("formatted_body"), body);
-=======
-    if (mimeType.inherits("text/html"))
-    {
         json->insert(FormatKey, HtmlContentTypeId);
         json->insert(FormattedBodyKey, body);
->>>>>>> 5b236dfe
     }
     if (!relatesTo.omitted()) {
         json->insert(QStringLiteral("m.relates_to"),
                      QJsonObject { { relatesTo->type, relatesTo->eventId } });
-<<<<<<< HEAD
-=======
         if (relatesTo->type == RelatesTo::ReplacementTypeId()) {
             QJsonObject newContentJson;
             if (mimeType.inherits("text/html")) {
@@ -397,7 +346,6 @@
             json->insert(QStringLiteral("m.new_content"), newContentJson);
         }
     }
->>>>>>> 5b236dfe
 }
 
 LocationContent::LocationContent(const QString& geoUri,
