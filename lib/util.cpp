--- conflicted
+++ resolved
@@ -23,9 +23,10 @@
 #include <QtCore/QStandardPaths>
 #include <QtCore/QStringBuilder>
 
-static const auto RegExpOptions = QRegularExpression::CaseInsensitiveOption
-        | QRegularExpression::OptimizeOnFirstUsageOption
-        | QRegularExpression::UseUnicodePropertiesOption;
+static const auto RegExpOptions =
+    QRegularExpression::CaseInsensitiveOption
+    | QRegularExpression::OptimizeOnFirstUsageOption
+    | QRegularExpression::UseUnicodePropertiesOption;
 
 // Converts all that looks like a URL into HTML links
 void QMatrixClient::linkifyUrls(QString& htmlEscapedText)
@@ -39,74 +40,41 @@
     // protocolname:// or www. followed by anything other than whitespaces,
     // <, >, ' or ", and ends before whitespaces, <, >, ', ", ], !, ), :,
     // comma or dot
-<<<<<<< HEAD
-    // Note: outer parentheses are a part of C++ raw string delimiters, not of
-    // the regex (see http://en.cppreference.com/w/cpp/language/string_literal).
-    // Note2: yet another pair of outer parentheses are \1 in the replacement.
     static const QRegularExpression FullUrlRegExp(
-            QStringLiteral(
-                    R"(((www\.(?!\.)|(https?|ftp|magnet)://)(&(?![lg]t;)|[^&\s<>'"])+(&(?![lg]t;)|[^&!,.\s<>'"\]):])))"),
-            RegExpOptions);
+        QStringLiteral(
+            R"(\b((www\.(?!\.)(?!(\w|\.|-)+@)|(https?|ftp|magnet)://)(&(?![lg]t;)|[^&\s<>'"])+(&(?![lg]t;)|[^&!,.\s<>'"\]):])))"),
+        RegExpOptions);
     // email address:
     // [word chars, dots or dashes]@[word chars, dots or dashes].[word chars]
     static const QRegularExpression EmailAddressRegExp(
-            QStringLiteral(R"((mailto:)?(\b(\w|\.|-)+@(\w|\.|-)+\.\w+\b))"),
-            RegExpOptions);
+        QStringLiteral(R"(\b(mailto:)?((\w|\.|-)+@(\w|\.|-)+\.\w+\b))"),
+        RegExpOptions);
     // An interim liberal implementation of
     // https://matrix.org/docs/spec/appendices.html#identifier-grammar
     static const QRegularExpression MxIdRegExp(
-            QStringLiteral(
-                    R"((^|[^<>/])([!#@][-a-z0-9_=/.]{1,252}:[-.a-z0-9]+))"),
-            RegExpOptions);
-=======
-    static const QRegularExpression FullUrlRegExp(QStringLiteral(
-            R"(\b((www\.(?!\.)(?!(\w|\.|-)+@)|(https?|ftp|magnet)://)(&(?![lg]t;)|[^&\s<>'"])+(&(?![lg]t;)|[^&!,.\s<>'"\]):])))"
-        ), RegExpOptions);
-    // email address:
-    // [word chars, dots or dashes]@[word chars, dots or dashes].[word chars]
-    static const QRegularExpression EmailAddressRegExp(QStringLiteral(
-            R"(\b(mailto:)?((\w|\.|-)+@(\w|\.|-)+\.\w+\b))"
-        ), RegExpOptions);
-    // An interim liberal implementation of
-    // https://matrix.org/docs/spec/appendices.html#identifier-grammar
-    static const QRegularExpression MxIdRegExp(QStringLiteral(
-            R"((^|[^<>/])([!#@][-a-z0-9_=/.]{1,252}:(?:\w|\.|-)+\.\w+(?::\d{1,5})?))"
-        ), RegExpOptions);
->>>>>>> 93f0c8fe
+        QStringLiteral(
+            R"((^|[^<>/])([!#@][-a-z0-9_=/.]{1,252}:(?:\w|\.|-)+\.\w+(?::\d{1,5})?))"),
+        RegExpOptions);
 
     // NOTE: htmlEscapedText is already HTML-escaped! No literal <,>,&,"
 
     htmlEscapedText.replace(EmailAddressRegExp,
-<<<<<<< HEAD
                             QStringLiteral(R"(<a href="mailto:\2">\1\2</a>)"));
     htmlEscapedText.replace(FullUrlRegExp,
                             QStringLiteral(R"(<a href="\1">\1</a>)"));
     htmlEscapedText.replace(
-            MxIdRegExp,
-            QStringLiteral(R"(\1<a href="https://matrix.to/#/\2">\2</a>)"));
-=======
-                QStringLiteral(R"(<a href="mailto:\2">\1\2</a>)"));
-    htmlEscapedText.replace(FullUrlRegExp,
-                QStringLiteral(R"(<a href="\1">\1</a>)"));
-    htmlEscapedText.replace(MxIdRegExp,
-                QStringLiteral(R"(\1<a href="https://matrix.to/#/\2">\2</a>)"));
->>>>>>> 93f0c8fe
+        MxIdRegExp,
+        QStringLiteral(R"(\1<a href="https://matrix.to/#/\2">\2</a>)"));
 }
 
 QString QMatrixClient::sanitized(const QString& plainText)
 {
-<<<<<<< HEAD
-    auto pt = QStringLiteral("<span style='white-space:pre-wrap'>")
-            + plainText.toHtmlEscaped() + QStringLiteral("</span>");
-    pt.replace('\n', QStringLiteral("<br/>"));
-=======
     auto text = plainText;
     text.remove(QChar(0x202e)); // RLO
     text.remove(QChar(0x202d)); // LRO
     text.remove(QChar(0xfffc)); // Object replacement character
     return text;
 }
->>>>>>> 93f0c8fe
 
 QString QMatrixClient::prettyPrint(const QString& plainText)
 {
@@ -114,14 +82,14 @@
     linkifyUrls(pt);
     pt.replace('\n', QStringLiteral("<br/>"));
     return QStringLiteral("<span style='white-space:pre-wrap'>") + pt
-            + QStringLiteral("</span>");
+           + QStringLiteral("</span>");
 }
 
 QString QMatrixClient::cacheLocation(const QString& dirName)
 {
     const QString cachePath =
-            QStandardPaths::writableLocation(QStandardPaths::CacheLocation)
-            % '/' % dirName % '/';
+        QStandardPaths::writableLocation(QStandardPaths::CacheLocation) % '/'
+        % dirName % '/';
     QDir dir;
     if (!dir.exists(cachePath))
         dir.mkpath(cachePath);
@@ -131,8 +99,8 @@
 // Tests for function_traits<>
 
 #ifdef Q_CC_CLANG
-#pragma clang diagnostic push
-#pragma ide diagnostic ignored "OCSimplifyInspection"
+#    pragma clang diagnostic push
+#    pragma ide diagnostic ignored "OCSimplifyInspection"
 #endif
 using namespace QMatrixClient;
 
@@ -148,14 +116,16 @@
 static_assert(std::is_same<fn_arg_t<decltype(f2), 1>, QString>::value,
               "Test fn_arg_t<>");
 
-struct S {
+struct S
+{
     int mf();
 };
 static_assert(is_callable_v<decltype(&S::mf)>, "Test member function");
 static_assert(returns<int, decltype(&S::mf)>(),
               "Test returns<> with member function");
 
-struct Fo {
+struct Fo
+{
     int operator()();
 };
 static_assert(is_callable_v<Fo>, "Test is_callable<> with function object");
@@ -163,7 +133,8 @@
 static_assert(std::is_same<fn_return_t<Fo>, int>::value,
               "Test return type of function object");
 
-struct Fo1 {
+struct Fo1
+{
     void operator()(int);
 };
 static_assert(function_traits<Fo1>::arg_number == 1, "Test function object 1");
@@ -178,10 +149,14 @@
               "Test fn_return_t<> with lambda");
 #endif
 
-template <typename T> struct fn_object {
+template <typename T>
+struct fn_object
+{
     static int smf(double) { return 0; }
 };
-template <> struct fn_object<QString> {
+template <>
+struct fn_object<QString>
+{
     void operator()(QString);
 };
 static_assert(is_callable_v<fn_object<QString>>, "Test function object");
@@ -194,15 +169,14 @@
 // static_assert(returns<int, decltype(&fn_object<int>::smf)>(),
 //              "Test returns<> with static member function");
 
-<<<<<<< HEAD
-template <typename T> QString ft(T&&);
-=======
 template <typename T>
-QString ft(T&&) { return {}; }
->>>>>>> 93f0c8fe
+QString ft(T&&)
+{
+    return {};
+}
 static_assert(std::is_same<fn_arg_t<decltype(ft<QString>)>, QString&&>(),
               "Test function templates");
 
 #ifdef Q_CC_CLANG
-#pragma clang diagnostic pop
+#    pragma clang diagnostic pop
 #endif