/******************************************************************************
 * Copyright (C) 2018 Kitsune Ral <kitsune-ral@users.sf.net>
 *
 * This library is free software; you can redistribute it and/or
 * modify it under the terms of the GNU Lesser General Public
 * License as published by the Free Software Foundation; either
 * version 2.1 of the License, or (at your option) any later version.
 *
 * This library is distributed in the hope that it will be useful,
 * but WITHOUT ANY WARRANTY; without even the implied warranty of
 * MERCHANTABILITY or FITNESS FOR A PARTICULAR PURPOSE.  See the GNU
 * Lesser General Public License for more details.
 *
 * You should have received a copy of the GNU Lesser General Public
 * License along with this library; if not, write to the Free Software
 * Foundation, Inc., 51 Franklin Street, Fifth Floor, Boston, MA  02110-1301 USA
 */

#include "networkaccessmanager.h"

#include <QtCore/QCoreApplication>
#include <QtNetwork/QNetworkReply>

using namespace QMatrixClient;

class NetworkAccessManager::Private
{
    public:
    QList<QSslError> ignoredSslErrors;
};

NetworkAccessManager::NetworkAccessManager(QObject* parent)
<<<<<<< HEAD
    : d(std::make_unique<Private>())
{
}
=======
    : QNetworkAccessManager(parent), d(std::make_unique<Private>())
{ }
>>>>>>> 93f0c8fe

QList<QSslError> NetworkAccessManager::ignoredSslErrors() const
{
    return d->ignoredSslErrors;
}

void NetworkAccessManager::addIgnoredSslError(const QSslError& error)
{
    d->ignoredSslErrors << error;
}

void NetworkAccessManager::clearIgnoredSslErrors()
{
    d->ignoredSslErrors.clear();
}

static NetworkAccessManager* createNam()
{
    auto nam = new NetworkAccessManager(QCoreApplication::instance());
    // See #109. Once Qt bearer management gets better, this workaround
    // should become unnecessary.
    nam->connect(nam, &QNetworkAccessManager::networkAccessibleChanged, [nam] {
        nam->setNetworkAccessible(QNetworkAccessManager::Accessible);
    });
    return nam;
}

NetworkAccessManager* NetworkAccessManager::instance()
{
    static auto* nam = createNam();
    return nam;
}

NetworkAccessManager::~NetworkAccessManager() = default;

QNetworkReply* NetworkAccessManager::createRequest(
        Operation op, const QNetworkRequest& request, QIODevice* outgoingData)
{
    auto reply =
            QNetworkAccessManager::createRequest(op, request, outgoingData);
    reply->ignoreSslErrors(d->ignoredSslErrors);
    return reply;
}<|MERGE_RESOLUTION|>--- conflicted
+++ resolved
@@ -25,19 +25,14 @@
 
 class NetworkAccessManager::Private
 {
-    public:
+public:
     QList<QSslError> ignoredSslErrors;
 };
 
 NetworkAccessManager::NetworkAccessManager(QObject* parent)
-<<<<<<< HEAD
-    : d(std::make_unique<Private>())
-{
-}
-=======
-    : QNetworkAccessManager(parent), d(std::make_unique<Private>())
-{ }
->>>>>>> 93f0c8fe
+    : QNetworkAccessManager(parent)
+    , d(std::make_unique<Private>())
+{}
 
 QList<QSslError> NetworkAccessManager::ignoredSslErrors() const
 {
@@ -74,10 +69,9 @@
 NetworkAccessManager::~NetworkAccessManager() = default;
 
 QNetworkReply* NetworkAccessManager::createRequest(
-        Operation op, const QNetworkRequest& request, QIODevice* outgoingData)
+    Operation op, const QNetworkRequest& request, QIODevice* outgoingData)
 {
-    auto reply =
-            QNetworkAccessManager::createRequest(op, request, outgoingData);
+    auto reply = QNetworkAccessManager::createRequest(op, request, outgoingData);
     reply->ignoreSslErrors(d->ignoredSslErrors);
     return reply;
 }